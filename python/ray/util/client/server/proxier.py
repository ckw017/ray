import atexit
from concurrent import futures
from dataclasses import dataclass
import grpc
import logging
from itertools import chain
import json
import socket
import sys
from threading import Lock, Thread, RLock
import time
import traceback
from typing import Callable, Dict, List, Optional, Tuple

import ray
from ray.cloudpickle.compat import pickle
from ray.job_config import JobConfig
from ray._raylet import connect_to_gcs
import ray.core.generated.agent_manager_pb2 as agent_manager_pb2
import ray.core.generated.ray_client_pb2 as ray_client_pb2
import ray.core.generated.ray_client_pb2_grpc as ray_client_pb2_grpc
<<<<<<< HEAD
from ray.util.client.common import (_get_client_id_from_context,
                                    ClientServerHandle,
=======
import ray.core.generated.runtime_env_agent_pb2 as runtime_env_agent_pb2
import ray.core.generated.runtime_env_agent_pb2_grpc as runtime_env_agent_pb2_grpc  # noqa: E501
from ray.util.client.common import (ClientServerHandle,
>>>>>>> 5db1b239
                                    CLIENT_SERVER_MAX_THREADS, GRPC_OPTIONS)
from ray._private.client_mode_hook import disable_client_hook
from ray._private.parameter import RayParams
from ray._private.runtime_env import RuntimeEnvContext
from ray._private.services import ProcessInfo, start_ray_client_server
from ray._private.utils import detect_fate_sharing_support

# Import psutil after ray so the packaged version is used.
import psutil

logger = logging.getLogger(__name__)

CHECK_PROCESS_INTERVAL_S = 30

MIN_SPECIFIC_SERVER_PORT = 23000
MAX_SPECIFIC_SERVER_PORT = 24000

CHECK_CHANNEL_TIMEOUT_S = 30

LOGSTREAM_RETRIES = 5
LOGSTREAM_RETRY_INTERVAL_SEC = 2


@dataclass
class SpecificServer:
    port: int
    process_handle_future: futures.Future
    channel: "grpc._channel.Channel"

    def is_ready(self) -> bool:
        """Check if the server is ready or not (doesn't block)."""
        return self.process_handle_future.done()

    def wait_ready(self, timeout: Optional[float] = None) -> None:
        """
        Wait for the server to actually start up.
        """
        res = self.process_handle_future.result(timeout=timeout)
        if res is None:
            # This is only set to none when server creation specifically fails.
            raise RuntimeError("Server startup failed.")

    def poll(self) -> Optional[int]:
        """Check if the process has exited."""
        try:
            proc = self.process_handle_future.result(timeout=0.1)
            if proc is not None:
                return proc.process.poll()
        except futures.TimeoutError:
            return

    def kill(self) -> None:
        """Try to send a KILL signal to the process."""
        try:
            proc = self.process_handle_future.result(timeout=0.1)
            if proc is not None:
                proc.process.kill()
        except futures.TimeoutError:
            # Server has not been started yet.
            pass

    def set_result(self, proc: Optional[ProcessInfo]) -> None:
        """Set the result of the internal future if it is currently unset."""
        if not self.is_ready():
            self.process_handle_future.set_result(proc)


def _match_running_client_server(command: List[str]) -> bool:
    """
    Detects if the main process in the given command is the RayClient Server.
    This works by ensuring that the the first three arguments are similar to:
        <python> -m ray.util.client.server
    """
    flattened = " ".join(command)
    rejoined = flattened.split()
    if len(rejoined) < 3:
        return False
    return rejoined[1:3] == ["-m", "ray.util.client.server"]


class ProxyManager():
    def __init__(self,
                 redis_address: Optional[str],
                 *,
                 session_dir: Optional[str] = None,
                 redis_password: Optional[str] = None,
                 runtime_env_agent_port: int = 0):
        self.servers: Dict[str, SpecificServer] = dict()
        self.server_lock = RLock()
        self._redis_address = redis_address
        self._redis_password = redis_password
        self._free_ports: List[int] = list(
            range(MIN_SPECIFIC_SERVER_PORT, MAX_SPECIFIC_SERVER_PORT))

        self._runtime_env_channel = grpc.insecure_channel(
            f"localhost:{runtime_env_agent_port}")
        self._runtime_env_stub = runtime_env_agent_pb2_grpc.RuntimeEnvServiceStub(  # noqa: E501
            self._runtime_env_channel)

        self._check_thread = Thread(target=self._check_processes, daemon=True)
        self._check_thread.start()

        self.fate_share = bool(detect_fate_sharing_support())
        self._node: Optional[ray.node.Node] = None
        atexit.register(self._cleanup)

    def _get_unused_port(self) -> int:
        """
        Search for a port in _free_ports that is unused.
        """
        with self.server_lock:
            num_ports = len(self._free_ports)
            for _ in range(num_ports):
                port = self._free_ports.pop(0)
                s = socket.socket(socket.AF_INET, socket.SOCK_STREAM)
                try:
                    s.bind(("", port))
                except OSError:
                    self._free_ports.append(port)
                    continue
                finally:
                    s.close()
                return port
        raise RuntimeError("Unable to succeed in selecting a random port.")

    @property
    def redis_address(self) -> str:
        """
        Returns the provided Ray Redis address, or creates a new cluster.
        """
        if self._redis_address:
            return self._redis_address
        # Start a new, locally scoped cluster.
        connection_tuple = ray.init()
        self._redis_address = connection_tuple["redis_address"]
        self._session_dir = connection_tuple["session_dir"]
        return self._redis_address

    @property
    def node(self) -> ray.node.Node:
        """Gets a 'ray.Node' object for this node (the head node).
        If it does not already exist, one is created using the redis_address.
        """
        if self._node:
            return self._node

        ray_params = RayParams(redis_address=self.redis_address)
        if self._redis_password:
            ray_params.redis_password = self._redis_password

        self._node = ray.node.Node(
            ray_params,
            head=False,
            shutdown_at_exit=False,
            spawn_reaper=False,
            connect_only=True)

        return self._node

    def create_specific_server(self, client_id: str) -> SpecificServer:
        """
        Create, but not start a SpecificServer for a given client. This
        method must be called once per client.
        """
        with self.server_lock:
            assert self.servers.get(client_id) is None, (
                f"Server already created for Client: {client_id}")
            port = self._get_unused_port()
            server = SpecificServer(
                port=port,
                process_handle_future=futures.Future(),
                channel=grpc.insecure_channel(
                    f"localhost:{port}", options=GRPC_OPTIONS))
            self.servers[client_id] = server
            return server

    def _create_runtime_env(self, serialized_runtime_env: str,
                            specific_server: SpecificServer):
        """Creates the runtime_env by sending an RPC to the agent.

            Includes retry logic to handle the case when the agent is
            temporarily unreachable (e.g., hasn't been started up yet).
            """
        create_env_request = runtime_env_agent_pb2.CreateRuntimeEnvRequest(
            serialized_runtime_env=serialized_runtime_env,
            job_id=f"ray_client_server_{specific_server.port}".encode("utf-8"))

        retries = 0
        max_retries = 5
        wait_time_s = 0.5
        while retries <= max_retries:
            try:
                r = self._runtime_env_stub.CreateRuntimeEnv(create_env_request)
                if (r.status ==
                        agent_manager_pb2.AgentRpcStatus.AGENT_RPC_STATUS_OK):
                    return r.serialized_runtime_env_context
                elif (r.status == agent_manager_pb2.AgentRpcStatus.
                      AGENT_RPC_STATUS_FAILED):
                    raise RuntimeError(
                        "Failed to create runtime_env for Ray client "
                        f"server: {r.error_message}")
                else:
                    assert False, f"Unknown status: {r.status}."
            except grpc.RpcError as e:
                # Whitelist of errors we consider transient.
                # NOTE(edoakes): we can get UNIMPLEMENTED while the server
                # starts up because the agent runs multiple gRPC services
                # on the same port.
                if e.code() not in [
                        grpc.StatusCode.UNAVAILABLE,
                        grpc.StatusCode.UNIMPLEMENTED
                ]:
                    raise e

                logger.warning(f"CreateRuntimeEnv request failed: {e}. "
                               f"Retrying after {wait_time_s}s. "
                               f"{max_retries-retries} retries remaining.")

            # Exponential backoff.
            time.sleep(wait_time_s)
            retries += 1
            wait_time_s *= 2

        raise TimeoutError(
            f"CreateRuntimeEnv request failed after {max_retries} attempts.")

    def start_specific_server(self, client_id: str,
                              job_config: JobConfig) -> bool:
        """
        Start up a RayClient Server for an incoming client to
        communicate with. Returns whether creation was successful.
        """
        specific_server = self._get_server_for_client(client_id)
        assert specific_server, f"Server has not been created for: {client_id}"

        output, error = self.node.get_log_file_handles(
            f"ray_client_server_{specific_server.port}", unique=True)

        serialized_runtime_env = job_config.get_serialized_runtime_env()
        if serialized_runtime_env == "{}":
            serialized_runtime_env_context = RuntimeEnvContext().serialize()
        else:
            serialized_runtime_env_context = self._create_runtime_env(
                serialized_runtime_env=serialized_runtime_env,
                specific_server=specific_server,
            )

        proc = start_ray_client_server(
            self.redis_address,
            specific_server.port,
            stdout_file=output,
            stderr_file=error,
            fate_share=self.fate_share,
            server_type="specific-server",
            serialized_runtime_env_context=serialized_runtime_env_context,
            redis_password=self._redis_password)

        # Wait for the process being run transitions from the shim process
        # to the actual RayClient Server.
        pid = proc.process.pid
        if sys.platform != "win32":
            psutil_proc = psutil.Process(pid)
        else:
            psutil_proc = None
        # Don't use `psutil` on Win32
        while psutil_proc is not None:
            if proc.process.poll() is not None:
                logger.error(
                    f"SpecificServer startup failed for client: {client_id}")
                break
            cmd = psutil_proc.cmdline()
            if _match_running_client_server(cmd):
                break
            logger.debug(
                "Waiting for Process to reach the actual client server.")
            time.sleep(0.5)
        specific_server.set_result(proc)
        logger.info(f"SpecificServer started on port: {specific_server.port} "
                    f"with PID: {pid} for client: {client_id}")
        return proc.process.poll() is None

    def _get_server_for_client(self,
                               client_id: str) -> Optional[SpecificServer]:
        with self.server_lock:
            client = self.servers.get(client_id)
            if client is None:
                logger.error(f"Unable to find channel for client: {client_id}")
            return client

    def has_channel(self, client_id: str) -> bool:
        server = self._get_server_for_client(client_id)
        if server is None:
            return False

        return server.is_ready()

    def get_channel(
            self,
            client_id: str,
    ) -> Optional["grpc._channel.Channel"]:
        """
        Find the gRPC Channel for the given client_id. This will block until
        the server process has started.
        """
        server = self._get_server_for_client(client_id)
        if server is None:
            return None
        # Wait for the SpecificServer to become ready.
        server.wait_ready()
        try:
            grpc.channel_ready_future(
                server.channel).result(timeout=CHECK_CHANNEL_TIMEOUT_S)
            return server.channel
        except grpc.FutureTimeoutError:
            logger.exception(f"Timeout waiting for channel for {client_id}")
            return None

    def _check_processes(self):
        """
        Keeps the internal servers dictionary up-to-date with running servers.
        """
        while True:
            with self.server_lock:
                for client_id, specific_server in list(self.servers.items()):
                    if specific_server.poll() is not None:
                        del self.servers[client_id]
                        # Port is available to use again.
                        self._free_ports.append(specific_server.port)

            time.sleep(CHECK_PROCESS_INTERVAL_S)

    def _cleanup(self) -> None:
        """
        Forcibly kill all spawned RayClient Servers. This ensures cleanup
        for platforms where fate sharing is not supported.
        """
        for server in self.servers.values():
            server.kill()


class RayletServicerProxy(ray_client_pb2_grpc.RayletDriverServicer):
    def __init__(self, ray_connect_handler: Callable,
                 proxy_manager: ProxyManager):
        self.proxy_manager = proxy_manager
        self.ray_connect_handler = ray_connect_handler

    def _call_inner_function(
            self, request, context,
            method: str) -> Optional[ray_client_pb2_grpc.RayletDriverStub]:
        client_id = _get_client_id_from_context(context)
        chan = self.proxy_manager.get_channel(client_id)
        if not chan:
            logger.error(f"Channel for Client: {client_id} not found!")
            context.set_code(grpc.StatusCode.NOT_FOUND)
            return None

        stub = ray_client_pb2_grpc.RayletDriverStub(chan)
        try:
            return getattr(stub, method)(
                request, metadata=[("client_id", client_id)])
        except Exception:
            logger.exception(f"Proxying call to {method} failed!")

    def _has_channel_for_request(self, context):
        client_id = _get_client_id_from_context(context)
        return self.proxy_manager.has_channel(client_id)

    def Init(self, request, context=None) -> ray_client_pb2.InitResponse:
        return self._call_inner_function(request, context, "Init")

    def KVPut(self, request, context=None) -> ray_client_pb2.KVPutResponse:
        """Proxies internal_kv.put.

        This is used by the working_dir code to upload to the GCS before
        ray.init is called. In that case (if we don't have a server yet)
        we directly make the internal KV call from the proxier.

        Otherwise, we proxy the call to the downstream server as usual.
        """
        if self._has_channel_for_request(context):
            return self._call_inner_function(request, context, "KVPut")

        with disable_client_hook():
            already_exists = ray.experimental.internal_kv._internal_kv_put(
                request.key, request.value, overwrite=request.overwrite)
        return ray_client_pb2.KVPutResponse(already_exists=already_exists)

    def KVGet(self, request, context=None) -> ray_client_pb2.KVGetResponse:
        """Proxies internal_kv.get.

        This is used by the working_dir code to upload to the GCS before
        ray.init is called. In that case (if we don't have a server yet)
        we directly make the internal KV call from the proxier.

        Otherwise, we proxy the call to the downstream server as usual.
        """
        if self._has_channel_for_request(context):
            return self._call_inner_function(request, context, "KVGet")

        with disable_client_hook():
            value = ray.experimental.internal_kv._internal_kv_get(request.key)
        return ray_client_pb2.KVGetResponse(value=value)

    def KVDel(self, request, context=None) -> ray_client_pb2.KVDelResponse:
        """Proxies internal_kv.delete.

        This is used by the working_dir code to upload to the GCS before
        ray.init is called. In that case (if we don't have a server yet)
        we directly make the internal KV call from the proxier.

        Otherwise, we proxy the call to the downstream server as usual.
        """
        if self._has_channel_for_request(context):
            return self._call_inner_function(request, context, "KVGet")

        with disable_client_hook():
            ray.experimental.internal_kv._internal_kv_del(request.key)
        return ray_client_pb2.KVDelResponse()

    def KVList(self, request, context=None) -> ray_client_pb2.KVListResponse:
        """Proxies internal_kv.list.

        This is used by the working_dir code to upload to the GCS before
        ray.init is called. In that case (if we don't have a server yet)
        we directly make the internal KV call from the proxier.

        Otherwise, we proxy the call to the downstream server as usual.
        """
        if self._has_channel_for_request(context):
            return self._call_inner_function(request, context, "KVList")

        with disable_client_hook():
            keys = ray.experimental.internal_kv._internal_kv_list(
                request.prefix)
        return ray_client_pb2.KVListResponse(keys=keys)

    def KVExists(self, request,
                 context=None) -> ray_client_pb2.KVExistsResponse:
        """Proxies internal_kv.exists.

        This is used by the working_dir code to upload to the GCS before
        ray.init is called. In that case (if we don't have a server yet)
        we directly make the internal KV call from the proxier.

        Otherwise, we proxy the call to the downstream server as usual.
        """
        if self._has_channel_for_request(context):
            return self._call_inner_function(request, context, "KVExists")

        with disable_client_hook():
            exists = ray.experimental.internal_kv._internal_kv_exists(
                request.key)
        return ray_client_pb2.KVExistsResponse(exists=exists)

    def ListNamedActors(self, request, context=None
                        ) -> ray_client_pb2.ClientListNamedActorsResponse:
        return self._call_inner_function(request, context, "ListNamedActors")

    def ClusterInfo(self, request,
                    context=None) -> ray_client_pb2.ClusterInfoResponse:

        # NOTE: We need to respond to the PING request here to allow the client
        # to continue with connecting.
        if request.type == ray_client_pb2.ClusterInfoType.PING:
            resp = ray_client_pb2.ClusterInfoResponse(json=json.dumps({}))
            return resp
        return self._call_inner_function(request, context, "ClusterInfo")

    def Terminate(self, req, context=None):
        return self._call_inner_function(req, context, "Terminate")

    def GetObject(self, request, context=None):
        return self._call_inner_function(request, context, "GetObject")

    def PutObject(self, request: ray_client_pb2.PutRequest,
                  context=None) -> ray_client_pb2.PutResponse:
        return self._call_inner_function(request, context, "PutObject")

    def WaitObject(self, request, context=None) -> ray_client_pb2.WaitResponse:
        return self._call_inner_function(request, context, "WaitObject")

    def Schedule(self, task, context=None) -> ray_client_pb2.ClientTaskTicket:
        return self._call_inner_function(task, context, "Schedule")


def ray_client_server_env_prep(job_config: JobConfig) -> JobConfig:
    return job_config


def prepare_runtime_init_req(init_request: ray_client_pb2.DataRequest
                             ) -> Tuple[ray_client_pb2.DataRequest, JobConfig]:
    """
    Extract JobConfig and possibly mutate InitRequest before it is passed to
    the specific RayClient Server.
    """
    init_type = init_request.WhichOneof("type")
    assert init_type == "init", ("Received initial message of type "
                                 f"{init_type}, not 'init'.")
    req = init_request.init
    job_config = JobConfig()
    if req.job_config:
        job_config = pickle.loads(req.job_config)
    new_job_config = ray_client_server_env_prep(job_config)
    modified_init_req = ray_client_pb2.InitRequest(
        job_config=pickle.dumps(new_job_config),
        ray_init_kwargs=init_request.init.ray_init_kwargs)

    init_request.init.CopyFrom(modified_init_req)
    return (init_request, new_job_config)


class DataServicerProxy(ray_client_pb2_grpc.RayletDataStreamerServicer):
    def __init__(self, proxy_manager: ProxyManager):
        self.num_clients = 0
        self.clients_lock = Lock()
        self.proxy_manager = proxy_manager

    def modify_connection_info_resp(self,
                                    init_resp: ray_client_pb2.DataResponse
                                    ) -> ray_client_pb2.DataResponse:
        """
        Modify the `num_clients` returned the ConnectionInfoResponse because
        individual SpecificServers only have **one** client.
        """
        init_type = init_resp.WhichOneof("type")
        if init_type != "connection_info":
            return init_resp
        modified_resp = ray_client_pb2.DataResponse()
        modified_resp.CopyFrom(init_resp)
        with self.clients_lock:
            modified_resp.connection_info.num_clients = self.num_clients
        return modified_resp

    def Datapath(self, request_iterator, context):
        client_id = _get_client_id_from_context(context)
        if client_id == "":
            return

        # Create Placeholder *before* reading the first request.
        server = self.proxy_manager.create_specific_server(client_id)
        try:
            with self.clients_lock:
                self.num_clients += 1

            logger.info(f"New data connection from client {client_id}: ")
            init_req = next(request_iterator)
            try:
                modified_init_req, job_config = prepare_runtime_init_req(
                    init_req)
                if not self.proxy_manager.start_specific_server(
                        client_id, job_config):
                    logger.error(
                        f"Server startup failed for client: {client_id}, "
                        f"using JobConfig: {job_config}!")
                    raise RuntimeError(
                        "Starting Ray client server failed. See "
                        f"ray_client_server_{server.port}.err for detailed "
                        "logs.")
                channel = self.proxy_manager.get_channel(client_id)
                if channel is None:
                    logger.error(f"Channel not found for {client_id}")
                    raise RuntimeError(
                        "Proxy failed to Connect to backend! Check "
                        "`ray_client_server.err` and "
                        f"`ray_client_server_{server.port}.err` on the head "
                        "node of the cluster for the relevant logs. "
                        "By default these are located at "
                        "/tmp/ray/session_latest/logs.")
                stub = ray_client_pb2_grpc.RayletDataStreamerStub(channel)
            except Exception:
                init_resp = ray_client_pb2.DataResponse(
                    init=ray_client_pb2.InitResponse(
                        ok=False, msg=traceback.format_exc()))
                init_resp.req_id = init_req.req_id
                yield init_resp
                return None

            new_iter = chain([modified_init_req], request_iterator)
            resp_stream = stub.Datapath(
                new_iter, metadata=[("client_id", client_id)])
            for resp in resp_stream:
                yield self.modify_connection_info_resp(resp)
        except Exception:
            logger.exception("Proxying Datapath failed!")
        finally:
            server.set_result(None)
            with self.clients_lock:
                logger.debug(f"Client detached: {client_id}")
                self.num_clients -= 1


class LogstreamServicerProxy(ray_client_pb2_grpc.RayletLogStreamerServicer):
    def __init__(self, proxy_manager: ProxyManager):
        super().__init__()
        self.proxy_manager = proxy_manager

    def Logstream(self, request_iterator, context):
        client_id = _get_client_id_from_context(context)
        if client_id == "":
            return
        logger.debug(f"New logstream connection from client {client_id}: ")

        channel = None
        # We need to retry a few times because the LogClient *may* connect
        # Before the DataClient has finished connecting.
        for i in range(LOGSTREAM_RETRIES):
            channel = self.proxy_manager.get_channel(client_id)

            if channel is not None:
                break
            logger.warning(
                f"Retrying Logstream connection. {i+1} attempts failed.")
            time.sleep(LOGSTREAM_RETRY_INTERVAL_SEC)

        if channel is None:
            context.set_code(grpc.StatusCode.UNAVAILABLE)
            return None

        stub = ray_client_pb2_grpc.RayletLogStreamerStub(channel)

        resp_stream = stub.Logstream(
            request_iterator, metadata=[("client_id", client_id)])
        try:
            for resp in resp_stream:
                yield resp
        except Exception:
            logger.exception("Proxying Logstream failed!")


def serve_proxier(connection_str: str,
                  redis_address: Optional[str],
                  *,
                  redis_password: Optional[str] = None,
                  session_dir: Optional[str] = None,
                  runtime_env_agent_port: int = 0):
    # Initialize internal KV to be used to upload and download working_dir
    # before calling ray.init within the RayletServicers.
    # NOTE(edoakes): redis_address and redis_password should only be None in
    # tests.
    if redis_address is not None and redis_password is not None:
        ip, port = redis_address.split(":")
        gcs_client = connect_to_gcs(ip, int(port), redis_password)
        ray.experimental.internal_kv._initialize_internal_kv(gcs_client)

    server = grpc.server(
        futures.ThreadPoolExecutor(max_workers=CLIENT_SERVER_MAX_THREADS),
        options=GRPC_OPTIONS)
    proxy_manager = ProxyManager(
        redis_address,
        session_dir=session_dir,
        redis_password=redis_password,
        runtime_env_agent_port=runtime_env_agent_port)
    task_servicer = RayletServicerProxy(None, proxy_manager)
    data_servicer = DataServicerProxy(proxy_manager)
    logs_servicer = LogstreamServicerProxy(proxy_manager)
    ray_client_pb2_grpc.add_RayletDriverServicer_to_server(
        task_servicer, server)
    ray_client_pb2_grpc.add_RayletDataStreamerServicer_to_server(
        data_servicer, server)
    ray_client_pb2_grpc.add_RayletLogStreamerServicer_to_server(
        logs_servicer, server)
    server.add_insecure_port(connection_str)
    server.start()
    return ClientServerHandle(
        task_servicer=task_servicer,
        data_servicer=data_servicer,
        logs_servicer=logs_servicer,
        grpc_server=server,
    )<|MERGE_RESOLUTION|>--- conflicted
+++ resolved
@@ -19,14 +19,10 @@
 import ray.core.generated.agent_manager_pb2 as agent_manager_pb2
 import ray.core.generated.ray_client_pb2 as ray_client_pb2
 import ray.core.generated.ray_client_pb2_grpc as ray_client_pb2_grpc
-<<<<<<< HEAD
+import ray.core.generated.runtime_env_agent_pb2 as runtime_env_agent_pb2
+import ray.core.generated.runtime_env_agent_pb2_grpc as runtime_env_agent_pb2_grpc  # noqa: E501
 from ray.util.client.common import (_get_client_id_from_context,
                                     ClientServerHandle,
-=======
-import ray.core.generated.runtime_env_agent_pb2 as runtime_env_agent_pb2
-import ray.core.generated.runtime_env_agent_pb2_grpc as runtime_env_agent_pb2_grpc  # noqa: E501
-from ray.util.client.common import (ClientServerHandle,
->>>>>>> 5db1b239
                                     CLIENT_SERVER_MAX_THREADS, GRPC_OPTIONS)
 from ray._private.client_mode_hook import disable_client_hook
 from ray._private.parameter import RayParams
