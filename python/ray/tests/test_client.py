import os
import pytest
import time
import sys
import logging
import queue
import threading
import _thread
from unittest.mock import patch

import ray.util.client.server.server as ray_client_server
from ray.tests.client_test_utils import create_remote_signal_actor
from ray.tests.client_test_utils import run_wrapped_actor_creation
from ray.util.client.common import ClientObjectRef
from ray.util.client.ray_client_helpers import connect_to_client_or_not
from ray.util.client.ray_client_helpers import ray_start_client_server
from ray._private.client_mode_hook import client_mode_should_convert
from ray._private.client_mode_hook import disable_client_hook
from ray._private.client_mode_hook import enable_client_mode
from ray._private.test_utils import run_string_as_driver


@pytest.mark.parametrize("connect_to_client", [False, True])
def test_client_context_manager(ray_start_regular_shared, connect_to_client):
    import ray
    with connect_to_client_or_not(connect_to_client):
        if connect_to_client:
            # Client mode is on.
            assert client_mode_should_convert(auto_init=True)
            # We're connected to Ray client.
            assert ray.util.client.ray.is_connected()
        else:
            assert not client_mode_should_convert(auto_init=True)
            assert not ray.util.client.ray.is_connected()


@pytest.mark.skipif(sys.platform == "win32", reason="Failing on Windows.")
def test_client_thread_safe(call_ray_stop_only):
    import ray
    ray.init(num_cpus=2)

    with ray_start_client_server() as ray:

        @ray.remote
        def block():
            print("blocking run")
            time.sleep(99)

        @ray.remote
        def fast():
            print("fast run")
            return "ok"

        class Blocker(threading.Thread):
            def __init__(self):
                threading.Thread.__init__(self)
                self.daemon = True

            def run(self):
                ray.get(block.remote())

        b = Blocker()
        b.start()
        time.sleep(1)

        # Can concurrently execute the get.
        assert ray.get(fast.remote(), timeout=5) == "ok"


# @pytest.mark.skipif(sys.platform == "win32", reason="Failing on Windows.")
# @pytest.mark.skip()
def test_client_mode_hook_thread_safe(ray_start_regular_shared):
    with ray_start_client_server():
        with enable_client_mode():
            assert client_mode_should_convert(auto_init=True)
            lock = threading.Lock()
            lock.acquire()
            q = queue.Queue()

            def disable():
                with disable_client_hook():
                    q.put(client_mode_should_convert(auto_init=True))
                    lock.acquire()
                q.put(client_mode_should_convert(auto_init=True))

            t = threading.Thread(target=disable)
            t.start()
            assert client_mode_should_convert(auto_init=True)
            lock.release()
            t.join()
            assert q.get(
            ) is False, "Threaded disable_client_hook failed  to disable"
            assert q.get(
            ) is True, "Threaded disable_client_hook failed to re-enable"


@pytest.mark.skipif(sys.platform == "win32", reason="Failing on Windows.")
def test_interrupt_ray_get(call_ray_stop_only):
    import ray
    ray.init(num_cpus=2)

    with ray_start_client_server() as ray:

        @ray.remote
        def block():
            print("blocking run")
            time.sleep(99)

        @ray.remote
        def fast():
            print("fast run")
            time.sleep(1)
            return "ok"

        class Interrupt(threading.Thread):
            def run(self):
                time.sleep(2)
                _thread.interrupt_main()

        it = Interrupt()
        it.start()
        with pytest.raises(KeyboardInterrupt):
            ray.get(block.remote())

        # Assert we can still get new items after the interrupt.
        assert ray.get(fast.remote()) == "ok"


@pytest.mark.skipif(sys.platform == "win32", reason="Failing on Windows.")
def test_get_list(ray_start_regular_shared):
    with ray_start_client_server() as ray:

        @ray.remote
        def f():
            return "OK"

        assert ray.get([]) == []
        assert ray.get([f.remote()]) == ["OK"]

        get_count = 0
        get_stub = ray.worker.server.GetObject

        # ray.get() uses unary-unary RPC. Mock the server handler to count
        # the number of requests received.
        def get(req, metadata=None):
            nonlocal get_count
            get_count += 1
            return get_stub(req, metadata=metadata)

        ray.worker.server.GetObject = get

        refs = [f.remote() for _ in range(100)]
        assert ray.get(refs) == ["OK" for _ in range(100)]

        # Only 1 RPC should be sent.
        assert get_count == 1


@pytest.mark.skipif(sys.platform == "win32", reason="Failing on Windows.")
def test_real_ray_fallback(ray_start_regular_shared):
    with ray_start_client_server() as ray:

        @ray.remote
        def get_nodes_real():
            import ray as real_ray
            return real_ray.nodes()

        nodes = ray.get(get_nodes_real.remote())
        assert len(nodes) == 1, nodes

        @ray.remote
        def get_nodes():
            # Can access the full Ray API in remote methods.
            return ray.nodes()

        nodes = ray.get(get_nodes.remote())
        assert len(nodes) == 1, nodes


@pytest.mark.skipif(sys.platform == "win32", reason="Failing on Windows.")
def test_nested_function(ray_start_regular_shared):
    with ray_start_client_server() as ray:

        @ray.remote
        def g():
            @ray.remote
            def f():
                return "OK"

            return ray.get(f.remote())

        assert ray.get(g.remote()) == "OK"


@pytest.mark.skipif(sys.platform == "win32", reason="Failing on Windows.")
def test_put_get(ray_start_regular_shared):
    with ray_start_client_server() as ray:
        objectref = ray.put("hello world")
        print(objectref)

        retval = ray.get(objectref)
        assert retval == "hello world"
        # Make sure ray.put(1) == 1 is False and does not raise an exception.
        objectref = ray.put(1)
        assert not objectref == 1
        # Make sure it returns True when necessary as well.
        assert objectref == ClientObjectRef(objectref.id)


@pytest.mark.skipif(sys.platform == "win32", reason="Failing on Windows.")
def test_put_failure_get(ray_start_regular_shared):
    with ray_start_client_server() as ray:

        class DeSerializationFailure:
            def __getstate__(self):
                return ""

            def __setstate__(self, i):
                raise ZeroDivisionError

        dsf = DeSerializationFailure()
        with pytest.raises(ZeroDivisionError):
            ray.put(dsf)

        # Ensure Ray Client is still connected
        assert ray.get(ray.put(100)) == 100


@pytest.mark.skipif(sys.platform == "win32", reason="Failing on Windows.")
def test_wait(ray_start_regular_shared):
    with ray_start_client_server() as ray:
        objectref = ray.put("hello world")
        ready, remaining = ray.wait([objectref])
        assert remaining == []
        retval = ray.get(ready[0])
        assert retval == "hello world"

        objectref2 = ray.put(5)
        ready, remaining = ray.wait([objectref, objectref2])
        assert (ready, remaining) == ([objectref], [objectref2]) or \
            (ready, remaining) == ([objectref2], [objectref])
        ready_retval = ray.get(ready[0])
        remaining_retval = ray.get(remaining[0])
        assert (ready_retval, remaining_retval) == ("hello world", 5) \
            or (ready_retval, remaining_retval) == (5, "hello world")

        with pytest.raises(Exception):
            # Reference not in the object store.
            ray.wait([ClientObjectRef(b"blabla")])
        with pytest.raises(TypeError):
            ray.wait("blabla")
        with pytest.raises(TypeError):
            ray.wait(ClientObjectRef("blabla"))
        with pytest.raises(TypeError):
            ray.wait(["blabla"])


@pytest.mark.skipif(sys.platform == "win32", reason="Failing on Windows.")
def test_remote_functions(ray_start_regular_shared):
    with ray_start_client_server() as ray:
        SignalActor = create_remote_signal_actor(ray)
        signaler = SignalActor.remote()

        @ray.remote
        def plus2(x):
            return x + 2

        @ray.remote
        def fact(x):
            print(x, type(fact))
            if x <= 0:
                return 1
            # This hits the "nested tasks" issue
            # https://github.com/ray-project/ray/issues/3644
            # So we're on the right track!
            return ray.get(fact.remote(x - 1)) * x

        ref2 = plus2.remote(234)
        # `236`
        assert ray.get(ref2) == 236

        ref3 = fact.remote(20)
        # `2432902008176640000`
        assert ray.get(ref3) == 2_432_902_008_176_640_000

        # Reuse the cached ClientRemoteFunc object
        ref4 = fact.remote(5)
        assert ray.get(ref4) == 120

        # Test ray.wait()
        ref5 = fact.remote(10)
        # should return ref2, ref3, ref4
        res = ray.wait([ref5, ref2, ref3, ref4], num_returns=3)
        assert [ref2, ref3, ref4] == res[0]
        assert [ref5] == res[1]
        assert ray.get(res[0]) == [236, 2_432_902_008_176_640_000, 120]
        # should return ref2, ref3, ref4, ref5
        res = ray.wait([ref2, ref3, ref4, ref5], num_returns=4)
        assert [ref2, ref3, ref4, ref5] == res[0]
        assert [] == res[1]
        all_vals = ray.get(res[0])
        assert all_vals == [236, 2_432_902_008_176_640_000, 120, 3628800]

        # Timeout 0 on ray.wait leads to immediate return
        # (not indefinite wait for first return as with timeout None):
        unready_ref = signaler.wait.remote()
        res = ray.wait([unready_ref], timeout=0)
        # Not ready.
        assert res[0] == [] and len(res[1]) == 1
        ray.get(signaler.send.remote())
        ready_ref = signaler.wait.remote()
        # Ready.
        res = ray.wait([ready_ref], timeout=10)
        assert len(res[0]) == 1 and res[1] == []


@pytest.mark.skipif(sys.platform == "win32", reason="Failing on Windows.")
def test_function_calling_function(ray_start_regular_shared):
    with ray_start_client_server() as ray:

        @ray.remote
        def g():
            return "OK"

        @ray.remote
        def f():
            print(f, g)
            return ray.get(g.remote())

        print(f, type(f))
        assert ray.get(f.remote()) == "OK"


@pytest.mark.skipif(sys.platform == "win32", reason="Failing on Windows.")
def test_basic_actor(ray_start_regular_shared):
    with ray_start_client_server() as ray:

        @ray.remote
        class HelloActor:
            def __init__(self):
                self.count = 0

            def say_hello(self, whom):
                self.count += 1
                return "Hello " + whom, self.count

            @ray.method(num_returns=2)
            def say_hi(self, whom):
                self.count += 1
                return "Hi " + whom, self.count

        actor = HelloActor.remote()
        s, count = ray.get(actor.say_hello.remote("you"))
        assert s == "Hello you"
        assert count == 1

        ref = actor.say_hello.remote("world")
        s, count = ray.get(ref)
        assert s == "Hello world"
        assert count == 2

        r1, r2 = actor.say_hi.remote("ray")
        assert ray.get(r1) == "Hi ray"
        assert ray.get(r2) == 3


@pytest.mark.skipif(sys.platform == "win32", reason="Failing on Windows.")
def test_pass_handles(ray_start_regular_shared):
    """Test that passing client handles to actors and functions to remote actors
    in functions (on the server or raylet side) works transparently to the
    caller.
    """
    with ray_start_client_server() as ray:

        @ray.remote
        class ExecActor:
            def exec(self, f, x):
                return ray.get(f.remote(x))

            def exec_exec(self, actor, f, x):
                return ray.get(actor.exec.remote(f, x))

        @ray.remote
        def fact(x):
            out = 1
            while x > 0:
                out = out * x
                x -= 1
            return out

        @ray.remote
        def func_exec(f, x):
            return ray.get(f.remote(x))

        @ray.remote
        def func_actor_exec(actor, f, x):
            return ray.get(actor.exec.remote(f, x))

        @ray.remote
        def sneaky_func_exec(obj, x):
            return ray.get(obj["f"].remote(x))

        @ray.remote
        def sneaky_actor_exec(obj, x):
            return ray.get(obj["actor"].exec.remote(obj["f"], x))

        def local_fact(x):
            if x <= 0:
                return 1
            return x * local_fact(x - 1)

        assert ray.get(fact.remote(7)) == local_fact(7)
        assert ray.get(func_exec.remote(fact, 8)) == local_fact(8)
        test_obj = {}
        test_obj["f"] = fact
        assert ray.get(sneaky_func_exec.remote(test_obj, 5)) == local_fact(5)
        actor_handle = ExecActor.remote()
        assert ray.get(actor_handle.exec.remote(fact, 7)) == local_fact(7)
        assert ray.get(func_actor_exec.remote(actor_handle, fact,
                                              10)) == local_fact(10)
        second_actor = ExecActor.remote()
        assert ray.get(actor_handle.exec_exec.remote(second_actor, fact,
                                                     9)) == local_fact(9)
        test_actor_obj = {}
        test_actor_obj["actor"] = second_actor
        test_actor_obj["f"] = fact
        assert ray.get(sneaky_actor_exec.remote(test_actor_obj,
                                                4)) == local_fact(4)


@pytest.mark.skipif(sys.platform == "win32", reason="Failing on Windows.")
def test_basic_log_stream(ray_start_regular_shared):
    with ray_start_client_server() as ray:
        log_msgs = []

        def test_log(level, msg):
            log_msgs.append(msg)

        ray.worker.log_client.log = test_log
        ray.worker.log_client.set_logstream_level(logging.DEBUG)
        # Allow some time to propogate
        time.sleep(1)
        x = ray.put("Foo")
        assert ray.get(x) == "Foo"
        time.sleep(1)
        logs_with_id = [msg for msg in log_msgs if msg.find(x.id.hex()) >= 0]
        assert len(logs_with_id) >= 2, logs_with_id
        assert any(
            (msg.find("get") >= 0 for msg in logs_with_id)), logs_with_id
        assert any(
            (msg.find("put") >= 0 for msg in logs_with_id)), logs_with_id


@pytest.mark.skipif(sys.platform == "win32", reason="Failing on Windows.")
def test_stdout_log_stream(ray_start_regular_shared):
    with ray_start_client_server() as ray:
        log_msgs = []

        def test_log(level, msg):
            log_msgs.append(msg)

        ray.worker.log_client.stdstream = test_log

        @ray.remote
        def print_on_stderr_and_stdout(s):
            print(s)
            print(s, file=sys.stderr)

        time.sleep(1)
        print_on_stderr_and_stdout.remote("Hello world")
        time.sleep(1)
<<<<<<< HEAD
        num_hello = 0
        for msg in log_msgs:
            if "Hello world" in msg:
                num_hello += 1
        assert num_hello == 2
=======
        assert len(log_msgs) == 2, log_msgs
        assert all((msg.find("Hello world") for msg in log_msgs))
>>>>>>> b3ad7264


@pytest.mark.skipif(sys.platform == "win32", reason="Failing on Windows.")
def test_serializing_exceptions(ray_start_regular_shared):
    with ray_start_client_server() as ray:
        with pytest.raises(
                ValueError, match="Failed to look up actor with name 'abc'"):
            ray.get_actor("abc")


@pytest.mark.skipif(sys.platform == "win32", reason="Failing on Windows.")
def test_invalid_task(ray_start_regular_shared):
    with ray_start_client_server() as ray:

        @ray.remote(runtime_env="invalid value")
        def f():
            return 1

        # No exception on making the remote call.
        ref = f.remote()

        # Exception during scheduling will be raised on ray.get()
        with pytest.raises(Exception):
            ray.get(ref)


@pytest.mark.skipif(sys.platform == "win32", reason="Failing on Windows.")
def test_create_remote_before_start(ray_start_regular_shared):
    """Creates remote objects (as though in a library) before
    starting the client.
    """
    from ray.util.client import ray

    @ray.remote
    class Returner:
        def doit(self):
            return "foo"

    @ray.remote
    def f(x):
        return x + 20

    # Prints in verbose tests
    print("Created remote functions")

    with ray_start_client_server() as ray:
        assert ray.get(f.remote(3)) == 23
        a = Returner.remote()
        assert ray.get(a.doit.remote()) == "foo"


@pytest.mark.skipif(sys.platform == "win32", reason="Failing on Windows.")
def test_basic_named_actor(ray_start_regular_shared):
    """Test that ray.get_actor() can create and return a detached actor.
    """
    with ray_start_client_server() as ray:

        @ray.remote
        class Accumulator:
            def __init__(self):
                self.x = 0

            def inc(self):
                self.x += 1

            def get(self):
                return self.x

            @ray.method(num_returns=2)
            def half(self):
                return self.x / 2, self.x / 2

        # Create the actor
        actor = Accumulator.options(name="test_acc").remote()

        actor.inc.remote()
        actor.inc.remote()

        # Make sure the get_actor call works
        new_actor = ray.get_actor("test_acc")
        new_actor.inc.remote()
        assert ray.get(new_actor.get.remote()) == 3

        del actor

        actor = Accumulator.options(
            name="test_acc2", lifetime="detached").remote()
        actor.inc.remote()
        del actor

        detatched_actor = ray.get_actor("test_acc2")
        for i in range(5):
            detatched_actor.inc.remote()

        assert ray.get(detatched_actor.get.remote()) == 6

        h1, h2 = ray.get(detatched_actor.half.remote())
        assert h1 == 3
        assert h2 == 3


def test_error_serialization(ray_start_regular_shared):
    """Test that errors will be serialized properly."""
    fake_path = os.path.join(os.path.dirname(__file__), "not_a_real_file")
    with pytest.raises(FileNotFoundError):
        with ray_start_client_server() as ray:

            @ray.remote
            def g():
                with open(fake_path, "r") as f:
                    f.read()

            # Raises a FileNotFoundError
            ray.get(g.remote())


@pytest.mark.skipif(sys.platform == "win32", reason="Failing on Windows.")
def test_internal_kv(ray_start_regular_shared):
    with ray_start_client_server() as ray:
        assert ray._internal_kv_initialized()
        assert not ray._internal_kv_put("apple", "b")
        assert ray._internal_kv_put("apple", "asdf")
        assert ray._internal_kv_put("apple", "b")
        assert ray._internal_kv_get("apple") == b"b"
        assert ray._internal_kv_put("apple", "asdf", overwrite=True)
        assert ray._internal_kv_get("apple") == b"asdf"
        assert ray._internal_kv_list("a") == [b"apple"]
        ray._internal_kv_del("apple")
        assert ray._internal_kv_get("apple") == b""


def test_startup_retry(ray_start_regular_shared):
    from ray.util.client import ray as ray_client
    ray_client._inside_client_test = True

    with pytest.raises(ConnectionError):
        ray_client.connect("localhost:50051", connection_retries=1)

    def run_client():
        ray_client.connect("localhost:50051")
        ray_client.disconnect()

    thread = threading.Thread(target=run_client, daemon=True)
    thread.start()
    time.sleep(3)
    server = ray_client_server.serve("localhost:50051")
    thread.join()
    server.stop(0)
    ray_client._inside_client_test = False


def test_dataclient_server_drop(ray_start_regular_shared):
    from ray.util.client import ray as ray_client
    ray_client._inside_client_test = True

    @ray_client.remote
    def f(x):
        time.sleep(4)
        return x

    def stop_server(server):
        time.sleep(2)
        server.stop(0)

    server = ray_client_server.serve("localhost:50051")
    ray_client.connect("localhost:50051")
    thread = threading.Thread(target=stop_server, args=(server, ))
    thread.start()
    x = f.remote(2)
    with pytest.raises(ConnectionError):
        _ = ray_client.get(x)
    thread.join()
    ray_client.disconnect()
    ray_client._inside_client_test = False
    # Wait for f(x) to finish before ray.shutdown() in the fixture
    time.sleep(3)


@pytest.mark.skipif(sys.platform == "win32", reason="Failing on Windows.")
@patch.dict(os.environ, {"RAY_ENABLE_AUTO_CONNECT": "0"})
def test_client_gpu_ids(call_ray_stop_only):
    import ray
    ray.init(num_cpus=2)

    with enable_client_mode():
        # No client connection.
        with pytest.raises(Exception) as e:
            ray.get_gpu_ids()
        assert str(e.value) == "Ray Client is not connected."\
            " Please connect by calling `ray.init`."

        with ray_start_client_server():
            # Now have a client connection.
            assert ray.get_gpu_ids() == []


def test_client_serialize_addon(call_ray_stop_only):
    import ray
    import pydantic

    ray.init(num_cpus=0)

    class User(pydantic.BaseModel):
        name: str

    with ray_start_client_server() as ray:
        assert ray.get(ray.put(User(name="ray"))).name == "ray"


object_ref_cleanup_script = """
import ray

ray.init("ray://localhost:50051")

@ray.remote
def f():
    return 42

@ray.remote
class SomeClass:
    pass


obj_ref = f.remote()
actor_ref = SomeClass.remote()
"""


def test_object_ref_cleanup():
    # Checks no error output when running the script in
    # object_ref_cleanup_script
    # See https://github.com/ray-project/ray/issues/17968 for details
    with ray_start_client_server():
        result = run_string_as_driver(object_ref_cleanup_script)
        assert "Error in sys.excepthook:" not in result
        assert "AttributeError: 'NoneType' object has no " not in result
        assert "Exception ignored in" not in result


@pytest.mark.skipif(sys.platform == "win32", reason="Failing on Windows.")
@pytest.mark.parametrize(
    "call_ray_start",
    ["ray start --head --ray-client-server-port 25552 --port 0"],
    indirect=True)
def test_wrapped_actor_creation(call_ray_start):
    """
    When the client schedules an actor, the server will load a separate
    copy of the actor class if it's defined in a separate file. This
    means that modifications to the client's copy of the actor class
    aren't propagated to the server. Currently, tracing logic modifies
    the signatures of actor methods to pass around metadata when ray.remote
    is applied to an actor class. However, if a user does something like:

    class SomeActor:
        def __init__(self):
            pass

    def decorate_actor():
        RemoteActor = ray.remote(SomeActor)
        ...

    Then the SomeActor class will have its signatures modified on the client
    side, but not on the server side, since ray.remote was applied inside of
    the function instead of directly on the actor. Note if it were directly
    applied to the actor then the signature would be modified when the server
    imports the class.
    """
    import ray
    ray.init("ray://localhost:25552")
    run_wrapped_actor_creation()


if __name__ == "__main__":
    sys.exit(pytest.main(["-v", __file__]))<|MERGE_RESOLUTION|>--- conflicted
+++ resolved
@@ -469,16 +469,11 @@
         time.sleep(1)
         print_on_stderr_and_stdout.remote("Hello world")
         time.sleep(1)
-<<<<<<< HEAD
         num_hello = 0
         for msg in log_msgs:
             if "Hello world" in msg:
                 num_hello += 1
         assert num_hello == 2
-=======
-        assert len(log_msgs) == 2, log_msgs
-        assert all((msg.find("Hello world") for msg in log_msgs))
->>>>>>> b3ad7264
 
 
 @pytest.mark.skipif(sys.platform == "win32", reason="Failing on Windows.")
