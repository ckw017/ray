from ray.includes.unique_ids cimport CObjectID

import asyncio
import concurrent.futures
import functools
import logging
import threading
from typing import Callable, Any, Union

import ray
import ray.core.generated.ray_client_pb2 as ray_client_pb2
import cython
import ray.util.client as client

logger = logging.getLogger(__name__)


def _set_future_helper(
    result: Any,
    *,
    py_future: Union[asyncio.Future, concurrent.futures.Future],
):
    # Issue #11030, #8841
    # If this future has result set already, we just need to
    # skip the set result/exception procedure.
    if py_future.done():
        return

    if isinstance(result, RayTaskError):
        py_future.set_exception(result.as_instanceof_cause())
    elif isinstance(result, RayError):
        # Directly raise exception for RayActorError
        py_future.set_exception(result)
    else:
        py_future.set_result(result)


cdef class ObjectRef(BaseID):

    def __cinit__(self):
        self.in_core_worker = False

    def __init__(
            self, id, owner_addr="", call_site_data="",
            skip_adding_local_ref=False):
        self._set_id(id)
        self.owner_addr = owner_addr
        self.in_core_worker = False
        self.call_site_data = call_site_data

        worker = ray.worker.global_worker
        # TODO(edoakes): We should be able to remove the in_core_worker flag.
        # But there are still some dummy object refs being created outside the
        # context of a core worker.
        if hasattr(worker, "core_worker"):
            if not skip_adding_local_ref:
                worker.core_worker.add_object_ref_reference(self)
            self.in_core_worker = True

    def __dealloc__(self):
        if self.in_core_worker:
            try:
                worker = ray.worker.global_worker
                worker.core_worker.remove_object_ref_reference(self)
            except Exception as e:
                # There is a strange error in rllib that causes the above to
                # fail. Somehow the global 'ray' variable corresponding to the
                # imported package is None when this gets called. Unfortunately
                # this is hard to debug because __dealloc__ is called during
                # garbage collection so we can't get a good stack trace. In any
                # case, there's not much we can do besides ignore it
                # (re-importing ray won't help).
                pass

    cdef CObjectID native(self):
        return self.data

    def binary(self):
        return self.data.Binary()

    def hex(self):
        return decode(self.data.Hex())

    def is_nil(self):
        return self.data.IsNil()

    cdef size_t hash(self):
        return self.data.Hash()

    def task_id(self):
        return TaskID(self.data.TaskId().Binary())

    def job_id(self):
        return self.task_id().job_id()

    def owner_address(self):
        return self.owner_addr

    def call_site(self):
        return decode(self.call_site_data)

    def size(self):
        return CObjectID.Size()

    def _set_id(self, id):
        check_id(id)
        self.data = CObjectID.FromBinary(<c_string>id)

    @classmethod
    def nil(cls):
        return cls(CObjectID.Nil().Binary())

    @classmethod
    def from_random(cls):
        return cls(CObjectID.FromRandom().Binary())

    def future(self) -> concurrent.futures.Future:
        """Wrap ObjectRef with a concurrent.futures.Future

        Note that the future cancellation will not cancel the correspoding
        task when the ObjectRef representing return object of a task.
        Additionally, future.running() will always be ``False`` even if the
        underlying task is running.
        """
        py_future = concurrent.futures.Future()

        self._on_completed(
            functools.partial(_set_future_helper, py_future=py_future))

        # A hack to keep a reference to the object ref for ref counting.
        py_future.object_ref = self
        return py_future

    def __await__(self):
        return self.as_future(_internal=True).__await__()

    def as_future(self, _internal=False) -> asyncio.Future:
        """Wrap ObjectRef with an asyncio.Future.

        Note that the future cancellation will not cancel the correspoding
        task when the ObjectRef representing return object of a task.
        """
        if not _internal:
            logger.warning("ref.as_future() is deprecated in favor of "
                           "asyncio.wrap_future(ref.future()).")
        return asyncio.wrap_future(self.future())

    def _on_completed(self, py_callback: Callable[[Any], None]):
        """Register a callback that will be called after Object is ready.
        If the ObjectRef is already ready, the callback will be called soon.
        The callback should take the result as the only argument. The result
        can be an exception object in case of task error.
        """
        core_worker = ray.worker.global_worker.core_worker
        core_worker.set_get_async_callback(self, py_callback)
<<<<<<< HEAD
        return self


cdef class ClientObjectRef(ObjectRef):

    def __init__(self, id: Union[bytes, concurrent.futures.Future]):
        self.in_core_worker = False
        self._mutex = threading.Lock()
        if isinstance(id, bytes):
            self._set_id(id)
        elif isinstance(id, concurrent.futures.Future):
            self._id_future = id
        else:
            raise TypeError("Unexpected type for id {}".format(id))

    def __dealloc__(self):
        if client is None or client.ray is None:
            # Similar issue as mentioned in ObjectRef.__dealloc__ above. The
            # client package or client.ray object might be set
            # to None when the script exits. Should be safe to skip
            # call_release in this case, since the client should have already
            # disconnected at this point.
            return
        if client.ray.is_connected():
            try:
                self._wait_for_id()
            # cython would suppress this exception as well, but it tries to
            # print out the exception which may crash. Log a simpler message
            # instead.
            except Exception:
                logger.info(
                    "Exception in ObjectRef is ignored in destructor. "
                    "To receive this exception in application code, call "
                    "a method on the actor reference before its destructor "
                    "is run.")
            if not self.data.IsNil():
                client.ray.call_release(self.id)

    cdef CObjectID native(self):
        self._wait_for_id()
        return self.data

    def binary(self):
        self._wait_for_id()
        return self.data.Binary()

    def hex(self):
        self._wait_for_id()
        return decode(self.data.Hex())

    def is_nil(self):
        self._wait_for_id()
        return self.data.IsNil()

    cdef size_t hash(self):
        self._wait_for_id()
        return self.data.Hash()

    def task_id(self):
        self._wait_for_id()
        return TaskID(self.data.TaskId().Binary())

    @property
    def id(self):
        return self.binary()

    def future(self) -> concurrent.futures.Future:
        fut = concurrent.futures.Future()

        def set_future(data: Any) -> None:
            """Schedules a callback to set the exception or result
            in the Future."""

            if isinstance(data, Exception):
                fut.set_exception(data)
            else:
                fut.set_result(data)

        self._on_completed(set_future)

        # Prevent this object ref from being released.
        fut.object_ref = self
        return fut

    def _on_completed(self, py_callback: Callable[[Any], None]) -> None:
        """Register a callback that will be called after Object is ready.
        If the ObjectRef is already ready, the callback will be called soon.
        The callback should take the result as the only argument. The result
        can be an exception object in case of task error.
        """
        from ray.util.client.client_pickler import loads_from_server

        def deserialize_obj(resp: Union[ray_client_pb2.DataResponse, bytearray,
                                        Exception]) -> None:
            if isinstance(resp, Exception):
                data = resp
            elif isinstance(resp, bytearray):
                data = loads_from_server(resp)
            else:
                obj = resp.get
                data = None
                if not obj.valid:
                    data = loads_from_server(resp.get.error)
                else:
                    data = loads_from_server(resp.get.data)

            py_callback(data)

        client.ray._register_callback(self, deserialize_obj)

    cdef _set_id(self, id):
        check_id(id)
        self.data = CObjectID.FromBinary(<c_string>id)
        client.ray.call_retain(id)

    cdef inline _wait_for_id(self, timeout=None):
        if self._id_future:
            with self._mutex:
                if self._id_future:
                    self._set_id(self._id_future.result(timeout=timeout))
                    self._id_future = None
=======
        return self
>>>>>>> d19aaf0f
<|MERGE_RESOLUTION|>--- conflicted
+++ resolved
@@ -153,128 +153,4 @@
         """
         core_worker = ray.worker.global_worker.core_worker
         core_worker.set_get_async_callback(self, py_callback)
-<<<<<<< HEAD
-        return self
-
-
-cdef class ClientObjectRef(ObjectRef):
-
-    def __init__(self, id: Union[bytes, concurrent.futures.Future]):
-        self.in_core_worker = False
-        self._mutex = threading.Lock()
-        if isinstance(id, bytes):
-            self._set_id(id)
-        elif isinstance(id, concurrent.futures.Future):
-            self._id_future = id
-        else:
-            raise TypeError("Unexpected type for id {}".format(id))
-
-    def __dealloc__(self):
-        if client is None or client.ray is None:
-            # Similar issue as mentioned in ObjectRef.__dealloc__ above. The
-            # client package or client.ray object might be set
-            # to None when the script exits. Should be safe to skip
-            # call_release in this case, since the client should have already
-            # disconnected at this point.
-            return
-        if client.ray.is_connected():
-            try:
-                self._wait_for_id()
-            # cython would suppress this exception as well, but it tries to
-            # print out the exception which may crash. Log a simpler message
-            # instead.
-            except Exception:
-                logger.info(
-                    "Exception in ObjectRef is ignored in destructor. "
-                    "To receive this exception in application code, call "
-                    "a method on the actor reference before its destructor "
-                    "is run.")
-            if not self.data.IsNil():
-                client.ray.call_release(self.id)
-
-    cdef CObjectID native(self):
-        self._wait_for_id()
-        return self.data
-
-    def binary(self):
-        self._wait_for_id()
-        return self.data.Binary()
-
-    def hex(self):
-        self._wait_for_id()
-        return decode(self.data.Hex())
-
-    def is_nil(self):
-        self._wait_for_id()
-        return self.data.IsNil()
-
-    cdef size_t hash(self):
-        self._wait_for_id()
-        return self.data.Hash()
-
-    def task_id(self):
-        self._wait_for_id()
-        return TaskID(self.data.TaskId().Binary())
-
-    @property
-    def id(self):
-        return self.binary()
-
-    def future(self) -> concurrent.futures.Future:
-        fut = concurrent.futures.Future()
-
-        def set_future(data: Any) -> None:
-            """Schedules a callback to set the exception or result
-            in the Future."""
-
-            if isinstance(data, Exception):
-                fut.set_exception(data)
-            else:
-                fut.set_result(data)
-
-        self._on_completed(set_future)
-
-        # Prevent this object ref from being released.
-        fut.object_ref = self
-        return fut
-
-    def _on_completed(self, py_callback: Callable[[Any], None]) -> None:
-        """Register a callback that will be called after Object is ready.
-        If the ObjectRef is already ready, the callback will be called soon.
-        The callback should take the result as the only argument. The result
-        can be an exception object in case of task error.
-        """
-        from ray.util.client.client_pickler import loads_from_server
-
-        def deserialize_obj(resp: Union[ray_client_pb2.DataResponse, bytearray,
-                                        Exception]) -> None:
-            if isinstance(resp, Exception):
-                data = resp
-            elif isinstance(resp, bytearray):
-                data = loads_from_server(resp)
-            else:
-                obj = resp.get
-                data = None
-                if not obj.valid:
-                    data = loads_from_server(resp.get.error)
-                else:
-                    data = loads_from_server(resp.get.data)
-
-            py_callback(data)
-
-        client.ray._register_callback(self, deserialize_obj)
-
-    cdef _set_id(self, id):
-        check_id(id)
-        self.data = CObjectID.FromBinary(<c_string>id)
-        client.ray.call_retain(id)
-
-    cdef inline _wait_for_id(self, timeout=None):
-        if self._id_future:
-            with self._mutex:
-                if self._id_future:
-                    self._set_id(self._id_future.result(timeout=timeout))
-                    self._id_future = None
-=======
-        return self
->>>>>>> d19aaf0f
+        return self